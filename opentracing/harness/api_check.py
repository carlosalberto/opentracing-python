# Copyright (c) 2016 The OpenTracing Authors.
#
# Permission is hereby granted, free of charge, to any person obtaining a copy
# of this software and associated documentation files (the "Software"), to deal
# in the Software without restriction, including without limitation the rights
# to use, copy, modify, merge, publish, distribute, sublicense, and/or sell
# copies of the Software, and to permit persons to whom the Software is
# furnished to do so, subject to the following conditions:
#
# The above copyright notice and this permission notice shall be included in
# all copies or substantial portions of the Software.
#
# THE SOFTWARE IS PROVIDED "AS IS", WITHOUT WARRANTY OF ANY KIND, EXPRESS OR
# IMPLIED, INCLUDING BUT NOT LIMITED TO THE WARRANTIES OF MERCHANTABILITY,
# FITNESS FOR A PARTICULAR PURPOSE AND NONINFRINGEMENT. IN NO EVENT SHALL THE
# AUTHORS OR COPYRIGHT HOLDERS BE LIABLE FOR ANY CLAIM, DAMAGES OR OTHER
# LIABILITY, WHETHER IN AN ACTION OF CONTRACT, TORT OR OTHERWISE, ARISING FROM,
# OUT OF OR IN CONNECTION WITH THE SOFTWARE OR THE USE OR OTHER DEALINGS IN
# THE SOFTWARE.
from __future__ import absolute_import
import time

import pytest

import opentracing


class APICompatibilityCheckMixin(object):
    """
    A mixin class for validation that a given tracer implementation
    satisfies the requirements of the OpenTracing API.
    """

    def tracer(self):
        raise NotImplementedError('Subclass must implement tracer()')

    def check_baggage_values(self):
        """If true, the test will validate Baggage items by storing and
        retrieving them from the trace context. If false, it will only attempt
        to store and retrieve the Baggage items to check the API compliance,
        but not actually validate stored values.  The latter mode is only
        useful for no-op tracer.
        """
        return True

    def test_start_span(self):
        tracer = self.tracer()
        span = tracer.start_span(operation_name='Fry')
        span.finish()
        with tracer.start_span(operation_name='Fry',
                               tags={'birthday': 'August 14 1974'}) as span:
            span.log_event('birthplace',
                           payload={'hospital': 'Brooklyn Pre-Med Hospital',
                                    'city': 'Old New York'})

    def test_start_span_with_parent(self):
        tracer = self.tracer()
        parent_span = tracer.start_span(operation_name='parent')
        assert parent_span is not None
        span = tracer.start_span(
            operation_name='Leela',
            child_of=parent_span)
        span.finish()
        span = tracer.start_span(
            operation_name='Leela',
            references=[opentracing.follows_from(parent_span.context)],
            tags={'birthplace': 'sewers'})
        span.finish()
        parent_span.finish()

    def test_start_child_span(self):
        tracer = self.tracer()
        parent_span = tracer.start_span(operation_name='parent')
        assert parent_span is not None
        child_span = opentracing.start_child_span(
            parent_span, operation_name='Leela')
        child_span.finish()
        parent_span.finish()

    def test_set_operation_name(self):
        span = self.tracer().start_span().set_operation_name('Farnsworth')
        span.finish()

    def test_span_as_context_manager(self):
        finish = {'called': False}

        def mock_finish(*_):
            finish['called'] = True

        with self.tracer().start_span(operation_name='antiquing') as span:
            setattr(span, 'finish', mock_finish)
        assert finish['called'] is True

        # now try with exception
        finish['called'] = False
        try:
            with self.tracer().start_span(operation_name='antiquing') as span:
                setattr(span, 'finish', mock_finish)
                raise ValueError()
        except ValueError:
            assert finish['called'] is True
        else:
            raise AssertionError('Expected ValueError')  # pragma: no cover

    def test_span_tags_with_chaining(self):
        span = self.tracer().start_span(operation_name='Farnsworth')
        span. \
            set_tag('birthday', '9 April, 2841'). \
            set_tag('loves', 'different lengths of wires')
        span.finish()

    def test_span_logs(self):
        span = self.tracer().start_span(operation_name='Fry')
        span.\
            log_event('frozen', {'year': 1999, 'place': 'Cryogenics Labs'}). \
            log_event('defrosted', {'year': 2999}). \
            log_event('became his own grandfather', 1947)
        span.\
            log(timestamp=time.time(),
                event='frozen',
                payload={'year': 1999}). \
            log(timestamp=time.time(),
                event='unfrozen',
                payload={'year': 2999})

    def test_baggage(self):
        with self.tracer().start_span(operation_name='Fry') as span:
<<<<<<< HEAD
            ctx_ref = span.context.set_baggage_item('Kiff-loves', 'Amy')
            assert ctx_ref is span.context
            val = span.context.get_baggage_item('Kiff-loves')
=======
            span_ref = span.set_baggage_item('Kiff-loves', 'Amy')
            assert span_ref is span
            val = span.get_baggage_item('kiff-Loves')  # case change
            copy = span.baggage_copy()
>>>>>>> eee0a161
            if self.check_baggage_values():
                assert 'Amy' == val
                assert copy is not None
            pass

    def test_text_propagation(self):
        with self.tracer().start_span(operation_name='Bender') as span:
            text_carrier = {}
            self.tracer().inject(
                span_context=span.context,
                format=opentracing.Format.TEXT_MAP,
                carrier=text_carrier)
            extracted_ctx = self.tracer().extract(
                format=opentracing.Format.TEXT_MAP,
                carrier=text_carrier)
            extracted_ctx.set_baggage_item(
                'middle-name', 'Rodriguez')

    def test_binary_propagation(self):
        with self.tracer().start_span(operation_name='Bender') as span:
            bin_carrier = bytearray()
            self.tracer().inject(
                span_context=span.context,
                format=opentracing.Format.BINARY,
                carrier=bin_carrier)
            extracted_ctx = self.tracer().extract(
                format=opentracing.Format.BINARY,
<<<<<<< HEAD
                carrier=bin_carrier)
            extracted_ctx.set_baggage_item(
                'middle-name', 'Rodriguez')
=======
                carrier=bin_carrier
            ) as reassembled_span:
                reassembled_span.set_baggage_item(
                    'middle-name', 'Rodriguez')

    def test_unknown_inject_format(self):
        custom_format = 'kiss my shiny metal ...'
        with self.tracer().start_span(operation_name='Bender') as span:
            with pytest.raises(opentracing.UnsupportedFormatException):
                span.tracer.inject(span, custom_format, {})
            with pytest.raises(opentracing.UnsupportedFormatException):
                span.tracer.join('x', custom_format, {})
>>>>>>> eee0a161
<|MERGE_RESOLUTION|>--- conflicted
+++ resolved
@@ -125,19 +125,11 @@
 
     def test_baggage(self):
         with self.tracer().start_span(operation_name='Fry') as span:
-<<<<<<< HEAD
             ctx_ref = span.context.set_baggage_item('Kiff-loves', 'Amy')
             assert ctx_ref is span.context
             val = span.context.get_baggage_item('Kiff-loves')
-=======
-            span_ref = span.set_baggage_item('Kiff-loves', 'Amy')
-            assert span_ref is span
-            val = span.get_baggage_item('kiff-Loves')  # case change
-            copy = span.baggage_copy()
->>>>>>> eee0a161
             if self.check_baggage_values():
                 assert 'Amy' == val
-                assert copy is not None
             pass
 
     def test_text_propagation(self):
@@ -162,21 +154,14 @@
                 carrier=bin_carrier)
             extracted_ctx = self.tracer().extract(
                 format=opentracing.Format.BINARY,
-<<<<<<< HEAD
                 carrier=bin_carrier)
             extracted_ctx.set_baggage_item(
                 'middle-name', 'Rodriguez')
-=======
-                carrier=bin_carrier
-            ) as reassembled_span:
-                reassembled_span.set_baggage_item(
-                    'middle-name', 'Rodriguez')
 
     def test_unknown_inject_format(self):
         custom_format = 'kiss my shiny metal ...'
         with self.tracer().start_span(operation_name='Bender') as span:
             with pytest.raises(opentracing.UnsupportedFormatException):
-                span.tracer.inject(span, custom_format, {})
+                span.tracer.inject(span.context, custom_format, {})
             with pytest.raises(opentracing.UnsupportedFormatException):
-                span.tracer.join('x', custom_format, {})
->>>>>>> eee0a161
+                span.tracer.extract(custom_format, {})